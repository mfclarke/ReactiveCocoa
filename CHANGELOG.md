--- conflicted
+++ resolved
@@ -1,13 +1,8 @@
 # master
 *Please put new entries at the top.
 
-<<<<<<< HEAD
-# 6.0.2
-1. Disabled code coverage data to allow app submissions with Xcode 9.0 (see https://github.com/Carthage/Carthage/issues/2056, kudos to @NachoSoto)
-=======
 # 6.1.0-alpha.2
 # 6.1.0-alpha.1
-1. Disabled code coverage data to allow app submissions with Xcode 9.0 (see https://github.com/Carthage/Carthage/issues/2056, kudos to @NachoSoto)
 1. Added `cancelButtonClicked` signal to `UISearchBar`.
 1. Subscripting `reactive` with a key path now yields a corresponding `BindingTarget` under Swift 3.2+. (#3489, kudos to @andersio)
 
@@ -15,7 +10,9 @@
    ```swift
    label.reactive[\.text] <~ viewModel.title
    ```
->>>>>>> 426737b7
+
+# 6.0.2
+1. Disabled code coverage data to allow app submissions with Xcode 9.0 (see https://github.com/Carthage/Carthage/issues/2056, kudos to @NachoSoto)
 
 # 6.0.1
 1. [Xcode 9 beta 5] Fixed an issue causing infinite recursion in the Swift runtime. (#3498, kudos to @andersio)
