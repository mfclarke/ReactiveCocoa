--- conflicted
+++ resolved
@@ -256,7 +256,14 @@
 		AC65FD52176DECB1005ED22B /* UIAlertViewRACSupportSpec.m in Sources */ = {isa = PBXBuildFile; fileRef = AC65FD51176DECB1005ED22B /* UIAlertViewRACSupportSpec.m */; };
 		ACB0EAF31797DDD400942FFC /* UIAlertView+RACSupport.m in Sources */ = {isa = PBXBuildFile; fileRef = ACB0EAF11797DDD400942FFC /* UIAlertView+RACSupport.m */; };
 		ACB0EAF41797DDD400942FFC /* UIAlertView+RACSupport.h in Headers */ = {isa = PBXBuildFile; fileRef = ACB0EAF21797DDD400942FFC /* UIAlertView+RACSupport.h */; settings = {ATTRIBUTES = (Public, ); }; };
-<<<<<<< HEAD
+		BE527E9318636F7F006349E8 /* NSUserDefaults+RACSupport.h in Headers */ = {isa = PBXBuildFile; fileRef = BE527E9118636F7F006349E8 /* NSUserDefaults+RACSupport.h */; settings = {ATTRIBUTES = (Public, ); }; };
+		BE527E9418636F7F006349E8 /* NSUserDefaults+RACSupport.h in Headers */ = {isa = PBXBuildFile; fileRef = BE527E9118636F7F006349E8 /* NSUserDefaults+RACSupport.h */; settings = {ATTRIBUTES = (Public, ); }; };
+		BE527E9518636F7F006349E8 /* NSUserDefaults+RACSupport.h in Headers */ = {isa = PBXBuildFile; fileRef = BE527E9118636F7F006349E8 /* NSUserDefaults+RACSupport.h */; settings = {ATTRIBUTES = (Public, ); }; };
+		BE527E9618636F7F006349E8 /* NSUserDefaults+RACSupport.m in Sources */ = {isa = PBXBuildFile; fileRef = BE527E9218636F7F006349E8 /* NSUserDefaults+RACSupport.m */; };
+		BE527E9718636F7F006349E8 /* NSUserDefaults+RACSupport.m in Sources */ = {isa = PBXBuildFile; fileRef = BE527E9218636F7F006349E8 /* NSUserDefaults+RACSupport.m */; };
+		BE527E9818636F7F006349E8 /* NSUserDefaults+RACSupport.m in Sources */ = {isa = PBXBuildFile; fileRef = BE527E9218636F7F006349E8 /* NSUserDefaults+RACSupport.m */; };
+		BE527E9F1863705B006349E8 /* NSUserDefaultsRACSupportSpec.m in Sources */ = {isa = PBXBuildFile; fileRef = BE527E9E1863705B006349E8 /* NSUserDefaultsRACSupportSpec.m */; };
+		BE527EA01863706B006349E8 /* NSUserDefaultsRACSupportSpec.m in Sources */ = {isa = PBXBuildFile; fileRef = BE527E9E1863705B006349E8 /* NSUserDefaultsRACSupportSpec.m */; };
 		CD0C273F1865734100C61F7A /* NSHashTable+RACSupport.h in Headers */ = {isa = PBXBuildFile; fileRef = CD0C273D1865734100C61F7A /* NSHashTable+RACSupport.h */; settings = {ATTRIBUTES = (Public, ); }; };
 		CD0C27401865734100C61F7A /* NSHashTable+RACSupport.h in Headers */ = {isa = PBXBuildFile; fileRef = CD0C273D1865734100C61F7A /* NSHashTable+RACSupport.h */; settings = {ATTRIBUTES = (Public, ); }; };
 		CD0C27411865734100C61F7A /* NSHashTable+RACSupport.h in Headers */ = {isa = PBXBuildFile; fileRef = CD0C273D1865734100C61F7A /* NSHashTable+RACSupport.h */; settings = {ATTRIBUTES = (Public, ); }; };
@@ -269,16 +276,6 @@
 		CDDDF976186958E00055A4B8 /* NSMapTable+RACSupport.m in Sources */ = {isa = PBXBuildFile; fileRef = CDDDF972186958E00055A4B8 /* NSMapTable+RACSupport.m */; };
 		CDDDF977186958E00055A4B8 /* NSMapTable+RACSupport.m in Sources */ = {isa = PBXBuildFile; fileRef = CDDDF972186958E00055A4B8 /* NSMapTable+RACSupport.m */; };
 		CDDDF978186958E00055A4B8 /* NSMapTable+RACSupport.m in Sources */ = {isa = PBXBuildFile; fileRef = CDDDF972186958E00055A4B8 /* NSMapTable+RACSupport.m */; };
-=======
-		BE527E9318636F7F006349E8 /* NSUserDefaults+RACSupport.h in Headers */ = {isa = PBXBuildFile; fileRef = BE527E9118636F7F006349E8 /* NSUserDefaults+RACSupport.h */; settings = {ATTRIBUTES = (Public, ); }; };
-		BE527E9418636F7F006349E8 /* NSUserDefaults+RACSupport.h in Headers */ = {isa = PBXBuildFile; fileRef = BE527E9118636F7F006349E8 /* NSUserDefaults+RACSupport.h */; settings = {ATTRIBUTES = (Public, ); }; };
-		BE527E9518636F7F006349E8 /* NSUserDefaults+RACSupport.h in Headers */ = {isa = PBXBuildFile; fileRef = BE527E9118636F7F006349E8 /* NSUserDefaults+RACSupport.h */; settings = {ATTRIBUTES = (Public, ); }; };
-		BE527E9618636F7F006349E8 /* NSUserDefaults+RACSupport.m in Sources */ = {isa = PBXBuildFile; fileRef = BE527E9218636F7F006349E8 /* NSUserDefaults+RACSupport.m */; };
-		BE527E9718636F7F006349E8 /* NSUserDefaults+RACSupport.m in Sources */ = {isa = PBXBuildFile; fileRef = BE527E9218636F7F006349E8 /* NSUserDefaults+RACSupport.m */; };
-		BE527E9818636F7F006349E8 /* NSUserDefaults+RACSupport.m in Sources */ = {isa = PBXBuildFile; fileRef = BE527E9218636F7F006349E8 /* NSUserDefaults+RACSupport.m */; };
-		BE527E9F1863705B006349E8 /* NSUserDefaultsRACSupportSpec.m in Sources */ = {isa = PBXBuildFile; fileRef = BE527E9E1863705B006349E8 /* NSUserDefaultsRACSupportSpec.m */; };
-		BE527EA01863706B006349E8 /* NSUserDefaultsRACSupportSpec.m in Sources */ = {isa = PBXBuildFile; fileRef = BE527E9E1863705B006349E8 /* NSUserDefaultsRACSupportSpec.m */; };
->>>>>>> f597a784
 		D004BC9C177E1A2B00A5B8C5 /* UIActionSheetRACSupportSpec.m in Sources */ = {isa = PBXBuildFile; fileRef = D004BC9B177E1A2B00A5B8C5 /* UIActionSheetRACSupportSpec.m */; };
 		D004BC9D177E1D5900A5B8C5 /* libExpecta-iOS.a in Frameworks */ = {isa = PBXBuildFile; fileRef = 8803805515056ACB001A5B19 /* libExpecta-iOS.a */; };
 		D004BC9E177E1D5900A5B8C5 /* libSpecta-iOS.a in Frameworks */ = {isa = PBXBuildFile; fileRef = 8803806815056AD7001A5B19 /* libSpecta-iOS.a */; };
@@ -894,16 +891,13 @@
 		AC65FD51176DECB1005ED22B /* UIAlertViewRACSupportSpec.m */ = {isa = PBXFileReference; fileEncoding = 4; lastKnownFileType = sourcecode.c.objc; path = UIAlertViewRACSupportSpec.m; sourceTree = "<group>"; };
 		ACB0EAF11797DDD400942FFC /* UIAlertView+RACSupport.m */ = {isa = PBXFileReference; fileEncoding = 4; lastKnownFileType = sourcecode.c.objc; path = "UIAlertView+RACSupport.m"; sourceTree = "<group>"; };
 		ACB0EAF21797DDD400942FFC /* UIAlertView+RACSupport.h */ = {isa = PBXFileReference; fileEncoding = 4; lastKnownFileType = sourcecode.c.h; path = "UIAlertView+RACSupport.h"; sourceTree = "<group>"; };
-<<<<<<< HEAD
+		BE527E9118636F7F006349E8 /* NSUserDefaults+RACSupport.h */ = {isa = PBXFileReference; fileEncoding = 4; lastKnownFileType = sourcecode.c.h; path = "NSUserDefaults+RACSupport.h"; sourceTree = "<group>"; };
+		BE527E9218636F7F006349E8 /* NSUserDefaults+RACSupport.m */ = {isa = PBXFileReference; fileEncoding = 4; lastKnownFileType = sourcecode.c.objc; path = "NSUserDefaults+RACSupport.m"; sourceTree = "<group>"; };
+		BE527E9E1863705B006349E8 /* NSUserDefaultsRACSupportSpec.m */ = {isa = PBXFileReference; fileEncoding = 4; lastKnownFileType = sourcecode.c.objc; path = NSUserDefaultsRACSupportSpec.m; sourceTree = "<group>"; };
 		CD0C273D1865734100C61F7A /* NSHashTable+RACSupport.h */ = {isa = PBXFileReference; fileEncoding = 4; lastKnownFileType = sourcecode.c.h; path = "NSHashTable+RACSupport.h"; sourceTree = "<group>"; };
 		CD0C273E1865734100C61F7A /* NSHashTable+RACSupport.m */ = {isa = PBXFileReference; fileEncoding = 4; lastKnownFileType = sourcecode.c.objc; path = "NSHashTable+RACSupport.m"; sourceTree = "<group>"; };
 		CDDDF971186958E00055A4B8 /* NSMapTable+RACSupport.h */ = {isa = PBXFileReference; fileEncoding = 4; lastKnownFileType = sourcecode.c.h; path = "NSMapTable+RACSupport.h"; sourceTree = "<group>"; };
 		CDDDF972186958E00055A4B8 /* NSMapTable+RACSupport.m */ = {isa = PBXFileReference; fileEncoding = 4; lastKnownFileType = sourcecode.c.objc; path = "NSMapTable+RACSupport.m"; sourceTree = "<group>"; };
-=======
-		BE527E9118636F7F006349E8 /* NSUserDefaults+RACSupport.h */ = {isa = PBXFileReference; fileEncoding = 4; lastKnownFileType = sourcecode.c.h; path = "NSUserDefaults+RACSupport.h"; sourceTree = "<group>"; };
-		BE527E9218636F7F006349E8 /* NSUserDefaults+RACSupport.m */ = {isa = PBXFileReference; fileEncoding = 4; lastKnownFileType = sourcecode.c.objc; path = "NSUserDefaults+RACSupport.m"; sourceTree = "<group>"; };
-		BE527E9E1863705B006349E8 /* NSUserDefaultsRACSupportSpec.m */ = {isa = PBXFileReference; fileEncoding = 4; lastKnownFileType = sourcecode.c.objc; path = NSUserDefaultsRACSupportSpec.m; sourceTree = "<group>"; };
->>>>>>> f597a784
 		D004BC9B177E1A2B00A5B8C5 /* UIActionSheetRACSupportSpec.m */ = {isa = PBXFileReference; fileEncoding = 4; lastKnownFileType = sourcecode.c.objc; name = UIActionSheetRACSupportSpec.m; path = ReactiveCocoaTests/UIActionSheetRACSupportSpec.m; sourceTree = SOURCE_ROOT; };
 		D00753C61857E07A0073D289 /* RACAggregatingSignalGenerator.h */ = {isa = PBXFileReference; fileEncoding = 4; lastKnownFileType = sourcecode.c.h; path = RACAggregatingSignalGenerator.h; sourceTree = "<group>"; };
 		D00753C71857E07A0073D289 /* RACAggregatingSignalGenerator.m */ = {isa = PBXFileReference; fileEncoding = 4; lastKnownFileType = sourcecode.c.objc; path = RACAggregatingSignalGenerator.m; sourceTree = "<group>"; };
@@ -1632,15 +1626,12 @@
 				D0E9675A1641EF9C00FCFF06 /* NSDictionary+RACSupport.m */,
 				5F773DE8169B46670023069D /* NSEnumerator+RACSupport.h */,
 				5F773DE9169B46670023069D /* NSEnumerator+RACSupport.m */,
-<<<<<<< HEAD
 				CD0C273D1865734100C61F7A /* NSHashTable+RACSupport.h */,
 				CD0C273E1865734100C61F7A /* NSHashTable+RACSupport.m */,
+				D09905FA186E178A008912E8 /* NSIndexSet+RACSupport.h */,
+				D09905FB186E178A008912E8 /* NSIndexSet+RACSupport.m */,
 				CDDDF971186958E00055A4B8 /* NSMapTable+RACSupport.h */,
 				CDDDF972186958E00055A4B8 /* NSMapTable+RACSupport.m */,
-=======
-				D09905FA186E178A008912E8 /* NSIndexSet+RACSupport.h */,
-				D09905FB186E178A008912E8 /* NSIndexSet+RACSupport.m */,
->>>>>>> f597a784
 				D0E9675B1641EF9C00FCFF06 /* NSOrderedSet+RACSupport.h */,
 				D0E9675C1641EF9C00FCFF06 /* NSOrderedSet+RACSupport.m */,
 				D0E9675D1641EF9C00FCFF06 /* NSSet+RACSupport.h */,
