--- conflicted
+++ resolved
@@ -1831,7 +1831,6 @@
 	});
 });
 
-<<<<<<< HEAD
 describe(@"-bufferWithTime", ^{
 	it(@"it should buffer nexts and restart buffering if new next arrives", ^{
 		RACSubject *input = [RACSubject subject];
@@ -1882,7 +1881,9 @@
 		[input sendNext:@6];
 		
 		expect(received).to.equal((@[@5, @6]));
-=======
+	});
+});
+
 describe(@"-concat", ^{
 	__block RACSubject *subject;
 
@@ -1939,7 +1940,6 @@
 		NSError *error = nil;
 		[[subject concat] firstOrDefault:nil success:NULL error:&error];
 		expect(error).to.equal(RACSignalTestError);
->>>>>>> 1eec4ab7
 	});
 });
 
