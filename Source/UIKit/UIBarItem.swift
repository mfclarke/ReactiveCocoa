//
//  UIBarItem.swift
//  Rex
//
//  Created by Bjarke Hesthaven Søndergaard on 24/07/15.
//  Copyright (c) 2015 Neil Pankey. All rights reserved.
//

import ReactiveCocoa
import UIKit

extension UIBarItem {
    /// Wraps a UIBarItem's `enabled` state in a bindable property.
    public var rex_enabled: MutableProperty<Bool> {
<<<<<<< HEAD
        return associatedProperty(self, key: &enabled, initial: { self.enabled }, setter: { self.enabled = $0 })
=======
        return associatedProperty(self, &enabled, { [weak self] in self?.enabled ?? true }, { [weak self] in self?.enabled = $0 })
>>>>>>> 18f4f76b
    }
}

private var enabled: UInt8 = 0<|MERGE_RESOLUTION|>--- conflicted
+++ resolved
@@ -12,11 +12,7 @@
 extension UIBarItem {
     /// Wraps a UIBarItem's `enabled` state in a bindable property.
     public var rex_enabled: MutableProperty<Bool> {
-<<<<<<< HEAD
-        return associatedProperty(self, key: &enabled, initial: { self.enabled }, setter: { self.enabled = $0 })
-=======
-        return associatedProperty(self, &enabled, { [weak self] in self?.enabled ?? true }, { [weak self] in self?.enabled = $0 })
->>>>>>> 18f4f76b
+        return associatedProperty(self, key: &enabled, initial: { [weak self] in self?.enabled ?? true }, setter: { [weak self] in self?.enabled = $0 })
     }
 }
 
